"""
FastAPI Interface for PyTerrier Search Engine
This script provides a RESTful API using FastAPI for the search engine.
"""

import os
import pandas as pd
import pyterrier as pt
import uvicorn
from typing import Dict, Any
from fastapi import FastAPI, HTTPException, Query
from fastapi.responses import HTMLResponse
from fastapi.staticfiles import StaticFiles
from fastapi.templating import Jinja2Templates
from sqlalchemy import create_engine
from urllib.parse import quote_plus

# Initialize PyTerrier
if not pt.started():
    pt.init()

# Import our search engine
# Assuming the previous code is saved in a file called advanced_search_engine.py
from index import SearchEngine
from qac import QueryAutoCompletion
from schema import *

# Initialize FastAPI app
app = FastAPI(
    title="PyTerrier Search API",
    description="A RESTful API for searching documents using PyTerrier",
    version="1.0.0",
)

# Database connection parameters
db_params = {
    'database': os.getenv('DB_NAME'),
    'user': os.getenv('DB_USER'),  
    'password': os.getenv('DB_PASSWORD'), 
    'host': os.getenv('DB_HOST'),
    'port': os.getenv('DB_PORT')
}
password_encoded = quote_plus(db_params['password'])
connection_string = f"postgresql://{db_params['user']}:{password_encoded}@{db_params['host']}:{db_params['port']}/{db_params['database']}"

# Create directories for templates and static files
os.makedirs("templates", exist_ok=True)
os.makedirs("static", exist_ok=True)

# Create templates
templates = Jinja2Templates(directory="templates")

# Global search engine instance
search_engine = None


@app.on_event("startup")
async def startup_event():
    """Initialize the search engine when the app starts."""
    global search_engine
    global qac
    global db
    search_engine = SearchEngine()
    search_engine.load_index()
    search_engine.set_retrieval_model("BM25")
    
    qac = QueryAutoCompletion()
    qac.load_model("qac.pkl")
    
    # Connect db
    db = create_engine(
        connection_string,
        connect_args={
            'connect_timeout': 30,  # Longer timeout
            'application_name': 'job_listings'  # Help identify this connection in logs
        }
    )


<<<<<<< HEAD
@app.get("/", response_class=HTMLResponse)
async def home():
    """Serve the search engine homepage."""
    with open("templates/index.html", "r") as f:
        return f.read()

@app.get("/api/jobs", response_model=SearchResponse)
async def get_jobs():
    if not search_engine:
        raise HTTPException(status_code=500, detail="Search engine not initialized")
    
    # Perform search
    results = search_engine.fetch_documents(engine=db)
    
    # Convert to response model
    response = {"results": results}
    print(f">>>>> Response: {response}")    
    return response

@app.get("/api/search", response_model=SearchResponse)
=======
@app.post("/api/search", response_model=SearchResponse)
>>>>>>> 40c156fc
async def search(query: SearchQuery):
    """
    Search API endpoint
    
    Args:
        query (SearchQuery): Search parameters
        
    Returns:
        SearchResponse: Search results
    """
    if not search_engine:
        raise HTTPException(status_code=500, detail="Search engine not initialized")
    
    # Perform search
    results = search_engine.search(
        query.query, 
        num_results=query.num_results, 
        engine=db
    )
    
    # Convert to response model
<<<<<<< HEAD
    response = {"results": results}
    print(f">>>>> Response: {response}")    
    return response

@app.get("/api/detail/{id}", response_model=SearchDetail)
async def get_details(id: str):
    
    """
    Get details
    
    Args:
        query (SearchQuery): Search parameters
        
    Returns:
        SearchResponse: Search results
    """
    
    if not search_engine:
        raise HTTPException(status_code=500, detail="Search engine not initialized")
    
    result = search_engine.fetch_details(
        doc_id=id,
        engine=db
    )
    print(f">>>>> Response: {result}")    
    return result

@app.get("/api/suggest", response_model=QuerySuggestionResponse)
async def get_suggestions(query: SearchQuery = Query(None)):
    """
    Get query suggestions while typing
    
    Args:
        query: string -> as query params
    """
    results = qac.get_suggestions(query.query)
    return {"results": results}

@app.get("/health")
async def health_check():
    """
    Health check endpoint
    """
    return {"status": "healthy", "message": "Job Search API is running"}

### from template
=======
    response = {"results": []}
    for _, row in results.iterrows():
        result = {
            "docno": row['docno'],
            "score": float(row['score']),  # Convert numpy float to Python float
        }
        
        # Add URL if available
        if 'url' in row:
            result['url'] = row['url']
            
        response["results"].append(result)
    return response


>>>>>>> 40c156fc
@app.post("/api/set_model")
async def set_model(config: ModelConfig):
    """
    Set the retrieval model
    
    Args:
        config (ModelConfig): Model configuration
    """
    if not search_engine:
        raise HTTPException(status_code=500, detail="Search engine not initialized")
    
    valid_models = ["BM25", "TF_IDF", "DirichletLM"]
    if config.model not in valid_models:
        raise HTTPException(status_code=400, detail=f"Invalid model. Choose from: {', '.join(valid_models)}")
    
    search_engine.set_retrieval_model(config.model)
    
    return {"status": "success", "message": f"Model changed to {config.model}"}


@app.get("/api/info")
async def get_info():
    """
    Get information about the search engine
    """
    if not search_engine or not search_engine.index:
        return {"status": "not_initialized"}
    
    stats = search_engine.index.getCollectionStatistics()
    return {
        "status": "ready",
        "documents": stats.numberOfDocuments,
        "tokens": stats.numberOfTokens,
        "unique_terms": stats.numberOfUniqueTerms,
        "available_models": ["BM25", "TF_IDF", "DirichletLM"]
    }


@app.post("/api/add_document")
async def add_document(document: Dict[str, Any]):
    """
    Add a new document to the index
    
    Args:
        document: Document data with 'docno' and 'text' fields
    """
    if not search_engine:
        raise HTTPException(status_code=500, detail="Search engine not initialized")
    
    if 'docno' not in document or 'text' not in document:
        raise HTTPException(status_code=400, detail="Document must contain 'docno' and 'text' fields")
    
    # Ensure raw_text exists for highlighting
    if 'raw_text' not in document:
        document['raw_text'] = document['text']
    
    # Add to index (this is a simplified approach - in a real app you might want to
    # rebuild or update the index more efficiently)
    search_engine.create_index([document])
    
    return {"status": "success", "message": "Document added successfully"}

<<<<<<< HEAD
=======

@app.get("/health")
async def health_check():
    """
    Health check endpoint
    """
    return {"status": "healthy", "message": "Job Search API is running"}


>>>>>>> 40c156fc
if __name__ == "__main__":
    uvicorn.run("app:app", host="0.0.0.0", port=8000, reload=True)<|MERGE_RESOLUTION|>--- conflicted
+++ resolved
@@ -77,7 +77,6 @@
     )
 
 
-<<<<<<< HEAD
 @app.get("/", response_class=HTMLResponse)
 async def home():
     """Serve the search engine homepage."""
@@ -98,9 +97,6 @@
     return response
 
 @app.get("/api/search", response_model=SearchResponse)
-=======
-@app.post("/api/search", response_model=SearchResponse)
->>>>>>> 40c156fc
 async def search(query: SearchQuery):
     """
     Search API endpoint
@@ -122,7 +118,6 @@
     )
     
     # Convert to response model
-<<<<<<< HEAD
     response = {"results": results}
     print(f">>>>> Response: {response}")    
     return response
@@ -169,23 +164,6 @@
     return {"status": "healthy", "message": "Job Search API is running"}
 
 ### from template
-=======
-    response = {"results": []}
-    for _, row in results.iterrows():
-        result = {
-            "docno": row['docno'],
-            "score": float(row['score']),  # Convert numpy float to Python float
-        }
-        
-        # Add URL if available
-        if 'url' in row:
-            result['url'] = row['url']
-            
-        response["results"].append(result)
-    return response
-
-
->>>>>>> 40c156fc
 @app.post("/api/set_model")
 async def set_model(config: ModelConfig):
     """
@@ -248,8 +226,6 @@
     
     return {"status": "success", "message": "Document added successfully"}
 
-<<<<<<< HEAD
-=======
 
 @app.get("/health")
 async def health_check():
@@ -259,6 +235,5 @@
     return {"status": "healthy", "message": "Job Search API is running"}
 
 
->>>>>>> 40c156fc
 if __name__ == "__main__":
     uvicorn.run("app:app", host="0.0.0.0", port=8000, reload=True)